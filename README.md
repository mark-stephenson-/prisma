<p align="center"><a href="https://www.graph.cool"><img src="https://imgur.com/he8RLRs.png"></a></p>

[Website](https://www.graph.cool/) • [Docs](https://graph.cool/docs/) • [Blog](https://blogs.graph.cool/) • [Forum](https://www.graph.cool/forum) • [Slack](https://slack.graph.cool/) • [Twitter](https://twitter.com/graphcool)

[![CircleCI](https://circleci.com/gh/graphcool/framework.svg?style=shield)](https://circleci.com/gh/graphcool/framework) [![Slack Status](https://slack.graph.cool/badge.svg)](https://slack.graph.cool) [![npm version](https://img.shields.io/badge/npm%20package-next-brightgreen.svg)](https://badge.fury.io/js/graphcool)

**Graphcool is an open-source backend development framework** to develop and deploy production-ready GraphQL microservices. With Graphcool you can design your data model and have a production ready [GraphQL](https://www.howtographql.com/) API online in minutes.

The framework integrates with cloud-native serverless functions and is compatible with existing libraries and tools like [GraphQL.js](https://github.com/graphql/graphql-js) and [Apollo Server](https://github.com/apollographql/apollo-server). Graphcool comes with a CLI and a Docker-based runtime which can be deployed to any server or cloud.

<!-- 
Add note that Graphcool can still be used with other langs via webhooks??
-->

The framework provides powerful abstractions and building blocks to develop flexible, scalable GraphQL backends:
    
1. **GraphQL database** to easily evolve your data schema & migrate your database
2. **Flexible auth** using the JWT-based authentication & permission system
3. **Realtime API** using GraphQL Subscriptions
4. **Highly scalable architecture** enabling asynchronous, event-driven flows using serverless functions
5. **Works with all frontend frameworks** like React, Vue.js, Angular ([Quickstart Examples](https://graph.cool/docs/quickstart/))

## Contents

<img align="right" width="400" src="https://imgur.com/EsopgE3.gif" />

* [Quickstart](#quickstart)
* [Features](#features)
* [Examples](#examples)
* [Architecture](#architecture)
* [Deployment](#deployment)
* [FAQ](#faq)
* [Roadmap](#roadmap)
* [Community](#community)
* [Contributing](#contributing)

## Quickstart

> **Note:** This is a preview version of the Graphcool Framework (latest `0.8`). More information in the [forum](https://www.graph.cool/forum/t/feedback-new-cli-beta/949).

[Watch this 5 min tutorial](https://www.youtube.com/watch?v=xmri5pNR9-Y) or follow the steps below to get started with the Graphcool framework:

1. **Install the CLI via NPM:**

<<<<<<< HEAD
    ```sh
    npm install -g graphcool
    ```
=======
  ```sh
  npm install -g graphcool@next
  ```
>>>>>>> 6fe1c7c0

2. **Create a new service:**

  The following command creates all files you need for a new [service](https://graph.cool/docs/reference/service-definition/overview-opheidaix3).

  ```sh
  graphcool init
  ```

3. **Define your data model:**

  Edit `types.graphql` to define your data model using the [GraphQL SDL notation](https://graph.cool/docs/reference/database/data-modelling-eiroozae8u). `@model` types map to the database.
  
  ```graphql
  type User @model {
    id: ID! @isUnique
    name: String!
    dateOfBirth: DateTime
  
    # You can declare relations between models like this
    posts: [Post!]! @relation(name: "UserPosts")
  }
  
  
  type Post @model {
    id: ID! @isUnique
    title: String!
  
    # Relations always have two fields
    author: User! @relation(name: "UserPosts")
  }

  ```

4. **Define permissions and functions:**

  [`graphcool.yml`](https://graph.cool/docs/reference/service-definition/graphcool.yml-foatho8aip) is the root definition of a service where `types`, `permissions` and `functions` are referenced.

  ```yml
  # Define your data model here
  types: types.graphql

  # Configure the permissions for your data model
  permissions:
  - operation: "*"

  # tokens granting root level access to your API
  rootTokens: []

  # You can implement your business logic using functions
  functions:
    hello:
      handler:
        code: src/hello.js
      type: resolver
      schema: src/hello.graphql
  ```

<!--
5. **Implement API Gateway layer (optional):**
-->

5. **Deploy your service:**

  To deploy your service simply run the following command and select either a hosted BaaS [cluster](https://graph.cool/docs/reference/graphcool-cli/.graphcoolrc-zoug8seen4) or setup a local Docker-based development environment:

  ```sh
  graphcool deploy
  ```

6. **Connect to your GraphQL endpoint:**

  Use the endpoint from the previous step in your frontend (or backend) applications to connect to your GraphQL API.

## Features

#### Graphcool enables rapid development

* Extensible & incrementally adoptable
* No vendor lock-in through open standards
* Rapid development using powerful abstractions and building blocks

#### Includes everything needed for a GraphQL backend

* GraphQL Database with automatic migrations
* JWT-based authentication & flexible permission system
* Realtime GraphQL Subscription API
* GraphQL specfication compliant
* Compatible with existing libraries and tools (such as GraphQL.js & Apollo)

#### Scalable serverless architecture designed for the cloud

* Docker-based cluster runtime deployable to AWS, Google Cloud, Azure or any other cloud
* Enables asynchronous, event-driven workflows using serverless functions
* Http based database connections optimised for serverless functions

#### Integrated developer experience from zero to production

* Rapid local development workflow – also works offline
* Supports multiple languages including Node.js and Typescript
* [GraphQL Playground](https://github.com/graphcool/graphql-playground): Interactive GraphQL IDE
* Supports complex continuous integration/deployment workflows

## Examples

### Service examples

* [auth](auth): Email/password-based authentication
* [crud-api](crud-api): Simple CRUD-style GraphQL API
* [env-variables-in-functions](env-variables-in-functions): Function accessing environment variables
* [full-example](full-example): Full example (webshop) demoing most available features
* [typescript-gateway-custom-schema](typescript-gateway-custom-schema): Define a custom schema using an API gateway
* [graphcool-lib](graphcool-lib): Use `graphcool-lib` in functions to send queries and mutations to your service
* [permissions](permissions): Configure permission rules
* [rest-wrapper](rest-wrapper): Extend GraphQL API by wrapping existing REST endpoint
* [subscriptions](subscriptions): Use subscription functions to react to asynchronous events
* [yaml-variables](yaml-variables): Use variables in your `graphcool.yml`


### Frontend examples

* [react-graphql](https://github.com/graphcool-examples/react-graphql): React code examples with GraphQL, Apollo, Relay, Auth0 & more
* [react-native-graphql](https://github.com/graphcool-examples/react-native-graphql): React Native code examples with GraphQL, Apollo, Relay, Auth0 & more
* [vue-graphql](https://github.com/graphcool-examples/vue-graphql): Vue.js code examples with GraphQL, Apollo & more
* [angular-graphql](https://github.com/graphcool-examples/angular-graphql): Angular code examples with GraphQL, Apollo & more
* [ios-graphql](https://github.com/graphcool-examples/ios-graphql): React code examples with GraphQL, Apollo, Relay, Auth0 & more

## Architecture

Graphcool is a new kind of framework that introduces clear boundaries between your business logic and stateful components. This separation allows the framework to take advantage of modern cloud infrastructure to scale the stateful components without restricting your choice of programming language and development workflow.

![](https://imgur.com/zaaFVnF.png)

## GraphQL Database

The most important component in the Graphcool Framework is the GraphQL Database:

 - Query, mutate & stream data via GraphQL CRUD API
 - Define and evolve your data model using GraphQL SDL

 If you have used the Graphcool Backend as a Service before, you are already familiar with the benefits of the GraphQL Database.
 
The CRUD API comes out of the box with advanced features such as pagination, expressive filters and nested mutations. These features are implemented within an effecient data-loader engine, to ensure the best possible performance.
 

## Deployment

Graphcool services can be deployed with [Docker](https://docker.com/) or the [Graphcool Cloud](http://graph.cool/cloud).

### Docker

You can deploy a Graphcool service to a local environment using Docker. To run a graphcool service locally, use the `graphcool local` sub commands.

This is what a typical workflow looks like:

```sh
graphcool init     # bootstrap new Graphcool service
graphcool local up # start local cluster
graphcool deploy   # deploy to local cluster
```

### Graphcool Cloud (Backend-as-a-Service)

Services can also be deployed to _shared_ clusters in the Graphcool Cloud. When deploying to a shared cluster, there is a **free developer plan** as well as a convienent and efficient **pay-as-you-go pricing** model for production applications. 

The Graphcool Cloud currently supports three [regions](https://blog.graph.cool/new-regions-and-improved-performance-7bbc0a35c880):

- `eu-west-1` (EU, Ireland)
- `asia-northeast-1` (Asia Pacific, Tokyo)
- `us-west-1` (US, Oregon)


<!--

#### Consumer-driven API contracts

- https://martinfowler.com/articles/consumerDrivenContracts.html

### Open source & Community

The Graphcool Framework is completely open-source and based on open standards. We highly value 

- Open Source & Based on open standards

-->

<!--

#### Powerful core

At the core of every Graphcool service is the auto-generated CRUD API that offers a convenient GraphQL-based abstraction over your database.

#### Flexible shell

Business logic, authentication and permissions are implemented with serverless functions that seamlessly integrate with the CRUD API. All communication between different parts of the framework is typesafe thanks to the GraphQL schema.

The API gateway is another tool that provides the power and flexibility needed to build modern applications.

-->

## FAQ

### Wait a minute – isn't Graphcool a Backend-as-a-Service?

While Graphcool started out as a Backend-as-a-Service (like Firebase or Parse), [we're currently in the process](https://blog.graph.cool/graphcool-framework-preview-ff42081b1333) of turning Graphcool into a backend development framework. You can still deploy your Graphcool services to the [Graphcool Cloud](https://graph.cool/cloud), and additionally you can run Graphcool locally or deploy to your own infrastructure.

### Why is Graphcool Core written in Scala?

At the core of the Graphcool Framework is the GraphQL Database, an extremely complex piece of software. We developed the initial prototype with Node but soon realized that it wasn't the right choice for the complexity Graphcool needed to deal with.

We found that to be able to develop safely while iterating quickly, we needed a powerful typesystem. Scala's support for functional programming techniques coupled with the strong performance of the JVM made it the obvious choice for Graphcool. 

Another important consideration is that the most mature GraphQL implementation - [Sangria](https://github.com/sangria-graphql) - is written in Scala. 


### Is the API Gateway layer needed?

The API gateway is an _optional_ layer for your API, adding it to your service is not required. It is however an extremely powerful tool suited for many real-world use cases, for example:

- Tailor your GraphQL schema and expose custom operations (based on the underlying CRUD API)
- Intercept HTTP requests before they reach the CRUD API; adjust the HTTP response before it's returned
- Implement persisted queries
- Integrate existing systems into your service's GraphQL API
- File management

Also realize that when you're not using an API gateway, _your service endpoint allows everyone to view all the operations of your CRUD API_. The entire data model can be deduced from the exposed CRUD operations.

## Roadmap


Help us shape the future of the Graphcool Framework by :thumbsup: [existing Feature Requests](https://github.com/graphcool/graphcool/issues?q=is%3Aopen+is%3Aissue+label%3Akind%2Ffeature) or [creating new ones](https://github.com/graphcool/graphcool/issues/new)

We are in the process of setting up a formal roadmap. Check back here in the coming weeks
to see the new features we are planning!

## Community

Graphcool has a community of thousands of amazing developers and contributors. Welcome, please join us! 👋

- [Forum](https://www.graph.cool/forum)
- [Slack](https://slack.graph.cool/)
- [Stackoverflow](https://stackoverflow.com/questions/tagged/graphcool)
- [Twitter](https://twitter.com/graphcool)
- [Facebook](https://www.facebook.com/GraphcoolHQ)
- [Meetup](https://www.meetup.com/graphql-berlin)
- [Email](hello@graph.cool)


## Contributing

Your feedback is **very helpful**, please share your opinion and thoughts!

### +1 an issue

If an existing feature request or bug report is very important for you, please go ahead and :+1: it or leave a comment. We're always open to reprioritize our roadmap to make sure you're having the best possible DX.

### Requesting a new feature

We love your ideas for new features. If you're missing a certain feature, please feel free to [request a new feature here](https://github.com/graphcool/graphcool/issues/new). (Please make sure to check first if somebody else already requested it.)<|MERGE_RESOLUTION|>--- conflicted
+++ resolved
@@ -42,15 +42,9 @@
 
 1. **Install the CLI via NPM:**
 
-<<<<<<< HEAD
     ```sh
     npm install -g graphcool
     ```
-=======
-  ```sh
-  npm install -g graphcool@next
-  ```
->>>>>>> 6fe1c7c0
 
 2. **Create a new service:**
 
