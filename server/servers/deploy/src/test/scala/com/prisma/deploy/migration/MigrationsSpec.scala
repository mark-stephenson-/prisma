package com.prisma.deploy.migration

import com.prisma.deploy.connector.jdbc.database.JdbcDeployMutactionExecutor
import com.prisma.deploy.connector.{DatabaseSchema, EmptyDatabaseIntrospectionInferrer, FieldRequirementsInterface, ForeignKey}
import com.prisma.deploy.migration.inference.{MigrationStepsInferrer, SchemaInferrer}
import com.prisma.deploy.migration.validation.DeployError
import com.prisma.deploy.schema.mutations._
import com.prisma.deploy.specutils.DeploySpecBase
import com.prisma.shared.models.ConnectorCapability._
import com.prisma.shared.models.{ConnectorCapabilities, Project, Schema}
import org.scalatest.{Matchers, WordSpecLike}

class MigrationsSpec extends WordSpecLike with Matchers with DeploySpecBase {

  override def runOnlyForCapabilities = Set(MigrationsCapability)

  val name      = this.getClass.getSimpleName
  val stage     = "default"
  val serviceId = testDependencies.projectIdEncoder.toEncodedString(name, stage)
  val initialDataModel =
    """
      |type A {
      |  id: ID! @id
      |}
    """.stripMargin
  val inspector          = deployConnector.testFacilities.inspector
  var project: Project   = Project(id = serviceId, schema = Schema.empty)
  lazy val slickDatabase = deployConnector.deployMutactionExecutor.asInstanceOf[JdbcDeployMutactionExecutor].slickDatabase
  def isMySql            = slickDatabase.isMySql
  def isPostgres         = slickDatabase.isPostgres

  import system.dispatcher

  override protected def beforeEach(): Unit = {
    super.beforeEach()
    setup()
  }

  val TI = com.prisma.shared.models.TypeIdentifier

  "adding a scalar field should work" in {
    val dataModel =
      """
        |type A {
        |  id: ID! @id
        |  string: String
        |  float: Float
        |  boolean: Boolean
        |  enum: MyEnum
        |  json: Json
        |  dateTime: DateTime
        |  cuid: ID
        |  int: Int
        |}
        |enum MyEnum {
        |  A,
        |  B
        |}
      """.stripMargin

    val result = deploy(dataModel)
    val table  = result.table_!("A")

    table.columns.filter(_.name != "id").foreach { column =>
      column.isRequired should be(false)
    }

    table.column_!("string").typeIdentifier should be(TI.String)
    table.column_!("float").typeIdentifier should be(TI.Float)
    table.column_!("boolean").typeIdentifier should be(TI.Boolean)
    table.column_!("enum").typeIdentifier should be(TI.String)
    table.column_!("json").typeIdentifier should be(TI.String)
    table.column_!("dateTime").typeIdentifier should be(TI.DateTime)
    table.column_!("cuid").typeIdentifier should be(TI.String)
    table.column_!("int").typeIdentifier should be(TI.Int)

//    column.tpe should be("text") // TODO: make specific type assertions vendor specific
  }

  "adding a required scalar field should work" in {
    val dataModel =
      """
        |type A {
        |  id: ID! @id
        |  field: String!
        |}
      """.stripMargin

    val result = deploy(dataModel)

    val column = result.table_!("A").column_!("field")
    column.isRequired should be(true)
  }

  "removing a scalar field should work" in {
    val initialDataModel =
      """
        |type A {
        |  id: ID! @id
        |  field: String
        |}
      """.stripMargin

    val initialResult = deploy(initialDataModel)
    initialResult.table_!("A").column("field").isDefined should be(true)

    val newDataModel =
      """
        |type A {
        |  id: ID! @id
        |}
      """.stripMargin
    val result = deploy(newDataModel)
    result.table_!("A").column("field").isDefined should be(false)
  }

  "updating the type of a scalar field should work" in {
    val initialDataModel =
      """
        |type A {
        |  id: ID! @id
        |  field: String
        |}
      """.stripMargin

    val initialResult = deploy(initialDataModel)
    initialResult.table_!("A").column_!("field").typeIdentifier should be(TI.String)

    val newDataModel =
      """
        |type A {
        |  id: ID! @id
        |  field: Int
        |}
      """.stripMargin
    val result = deploy(newDataModel)
    result.table_!("A").column_!("field").typeIdentifier should be(TI.Int)
  }

  "changing the type of an id field should work" in {
    val capabilities = ConnectorCapabilities(IntIdCapability)
    val initialDataModel =
      """
        |type A {
        |  id: ID! @id
        |}
        |type B {
        |  id: ID! @id
        |  a: A @relation(link: INLINE)
        |}
      """.stripMargin

    val initialResult = deploy(initialDataModel, capabilities)
    initialResult.table_!("A").column_!("id").typeIdentifier should be(TI.String)
    initialResult.table_!("B").column_!("a").typeIdentifier should be(TI.String)
    initialResult.table_!("B").column_!("a").foreignKey should be(Some(ForeignKey("A", "id")))

    val newDataModel =
      """
        |type A {
        |  id: Int! @id
        |}
        |type B {
        |  id: ID! @id
        |  a: A @relation(link: INLINE)
        |}
      """.stripMargin
    val result = deploy(newDataModel, capabilities)
    result.table_!("A").column_!("id").typeIdentifier should be(TI.Int)
    result.table_!("B").column_!("a").typeIdentifier should be(TI.Int)
    result.table_!("B").column_!("a").foreignKey should be(Some(ForeignKey("A", "id")))
  }

  "updating db name of a scalar field should work" in {
    val initialDataModel =
      """
        |type A {
        |  id: ID! @id
        |  field: String @db(name: "name1")
        |}
      """.stripMargin

    val initialResult = deploy(initialDataModel)
    initialResult.table_!("A").column("name1").isDefined should be(true)

    val newDataModel =
      """
        |type A {
        |  id: ID! @id
        |  field: String @db(name: "name2")
        |}
      """.stripMargin
    val result = deploy(newDataModel)
    result.table_!("A").column("name1").isDefined should be(false)
    result.table_!("A").column("name2").isDefined should be(true)
  }

  "changing a relation field to a scalar field should work" in {
    val initialDataModel =
      """
        |type A {
        |  id: ID! @id
        |  b: B @relation(link: INLINE)
        |}
        |
        |type B {
        |  id: ID! @id
        |}
      """.stripMargin

    val initialResult = deploy(initialDataModel)
    initialResult.table_!("A").column_!("b").foreignKey should be(Some(ForeignKey("B", "id")))

    val dataModel =
      """
        |type A {
        |  id: ID! @id
        |  b: String
        |}
        |
        |type B {
        |  id: ID! @id
        |}
      """.stripMargin
    val result = deploy(dataModel)
    result.table_!("A").column_!("b").typeIdentifier should be(TI.String)
  }

  "changing a scalar field to a relation field should work" in {
    val initialDataModel =
      """
        |type A {
        |  id: ID! @id
        |  b: String
        |}
        |
        |type B {
        |  id: ID! @id
        |}
      """.stripMargin
    val initialResult = deploy(initialDataModel)
    initialResult.table_!("A").column_!("b").typeIdentifier should be(TI.String)

    val dataModel =
      """
        |type A {
        |  id: ID! @id
        |  b: B @relation(link: INLINE)
        |}
        |
        |type B {
        |  id: ID! @id
        |}
      """.stripMargin

    val result = deploy(dataModel)
    result.table_!("A").column_!("b").foreignKey should be(Some(ForeignKey("B", "id")))
  }

  "adding a plain many to many relation should result in a plain relation table" in {
    val dataModel =
      """
        |type A {
        |  id: ID! @id
        |  bs: [B]
        |}
        |
        |type B {
        |  id: ID! @id
        |  as: [A]
        |}
      """.stripMargin

    val result        = deploy(dataModel)
    val relationTable = result.table_!("AToB")
    relationTable.columns should have(size(2))
    val aColumn = relationTable.column_!("A")
    aColumn.typeIdentifier should be(TI.String)
    aColumn.foreignKey should be(Some(ForeignKey("A", "id")))
    val bColumn = relationTable.column_!("B")
    bColumn.typeIdentifier should be(TI.String)
    bColumn.foreignKey should be(Some(ForeignKey("B", "id")))
  }

  "adding a plain many to many relation for exotic id types must also work" in {
    val dataModel =
      """
        |type A {
        |  id: Int! @id
        |  bs: [B]
        |}
        |
        |type B {
        |  id: UUID! @id
        |  as: [A]
        |}
      """.stripMargin

    val result        = deploy(dataModel, ConnectorCapabilities(IntIdCapability, UuidIdCapability))
    val relationTable = result.table_!("AToB")
    relationTable.columns should have(size(2))
    val aColumn = relationTable.column_!("A")
    aColumn.typeIdentifier should be(TI.Int)
    aColumn.foreignKey should be(Some(ForeignKey("A", "id")))
    val bColumn = relationTable.column_!("B")
    if (deployConnector.capabilities.has(UuidIdCapability)) {
      bColumn.typeIdentifier should be(TI.UUID)
    } else {
      // on MySQL UUID maps to String
      bColumn.typeIdentifier should be(TI.String)
    }
    bColumn.foreignKey should be(Some(ForeignKey("B", "id")))
  }

  "forcing a relation table for a one to many relation must be possible" in {
    val dataModel =
      """
        |type A {
        |  id: ID! @id
        |  bs: [B] @relation(link: TABLE)
        |}
        |
        |type B {
        |  id: Int! @id
        |  a: A
        |}
      """.stripMargin

    val result        = deploy(dataModel, ConnectorCapabilities(RelationLinkTableCapability, IntIdCapability))
    val relationTable = result.table_!("AToB")
    relationTable.columns should have(size(2))
    val aColumn = relationTable.column_!("A")
    aColumn.typeIdentifier should be(TI.String)
    aColumn.foreignKey should be(Some(ForeignKey("A", "id")))
    val bColumn = relationTable.column_!("B")
    bColumn.typeIdentifier should be(TI.Int)
    bColumn.foreignKey should be(Some(ForeignKey("B", "id")))
  }

  "providing an explicit link table must work" in {
    val dataModel =
      """
        |type A {
        |  id: ID! @id
        |  bs: [B] @relation(name: "CustomLinkTable", link: TABLE)
        |}
        |
        |type B {
        |  id: Int! @id
        |  a: A @relation(name: "CustomLinkTable")
        |}
        |
        |
        |type CustomLinkTable @linkTable {
        |  # those fields are intentionally in reverse lexicographical order to test they are correctly detected
        |  myB: B
        |  myA: A
        |}
      """.stripMargin

    val result        = deploy(dataModel, ConnectorCapabilities(RelationLinkTableCapability, IntIdCapability))
    val relationTable = result.table_!("CustomLinkTable")
    relationTable.columns should have(size(2))
    val aColumn = relationTable.column_!("myA")
    aColumn.typeIdentifier should be(TI.String)
    aColumn.foreignKey should be(Some(ForeignKey("A", "id")))
    val bColumn = relationTable.column_!("myB")
    bColumn.typeIdentifier should be(TI.Int)
    bColumn.foreignKey should be(Some(ForeignKey("B", "id")))
  }

  "providing an explicit legacy link table must work" in {
    val dataModel =
      """
        |type A {
        |  id: ID! @id
        |  bs: [B] @relation(name: "CustomLinkTable", link: TABLE)
        |}
        |
        |type B {
        |  id: Int! @id
        |  a: A @relation(name: "CustomLinkTable")
        |}
        |
        |
        |type CustomLinkTable @linkTable {
        |  # those fields are intentionally in reverse lexicographical order to test they are correctly detected
        |  myId: ID! @id
        |  myB: B
        |  myA: A
        |}
      """.stripMargin

    val result        = deploy(dataModel, ConnectorCapabilities(RelationLinkTableCapability, IntIdCapability))
    val relationTable = result.table_!("CustomLinkTable")
    relationTable.columns should have(size(3))
    relationTable.column_!("myId").typeIdentifier should be(TI.String)
    val aColumn = relationTable.column_!("myA")
    aColumn.typeIdentifier should be(TI.String)
    aColumn.foreignKey should be(Some(ForeignKey("A", "id")))
    val bColumn = relationTable.column_!("myB")
    bColumn.typeIdentifier should be(TI.Int)
    bColumn.foreignKey should be(Some(ForeignKey("B", "id")))
  }

  "migrating from a legacy link table to a normal link table should work" in {
    val initialDataModel =
      """
        |type A {
        |  id: ID! @id
        |  bs: [B] @relation(name: "CustomLinkTable", link: TABLE)
        |}
        |
        |type B {
        |  id: Int! @id
        |  a: A @relation(name: "CustomLinkTable")
        |}
        |
        |
        |type CustomLinkTable @linkTable {
        |  # those fields are intentionally in reverse lexicographical order to test they are correctly detected
        |  myId: ID! @id
        |  myB: B
        |  myA: A
        |}
      """.stripMargin

    val initialResult        = deploy(initialDataModel, ConnectorCapabilities(RelationLinkTableCapability, IntIdCapability))
    val initialRelationTable = initialResult.table_!("CustomLinkTable")
    initialRelationTable.columns should have(size(3))
    initialRelationTable.column("myId") should not(be(empty))

    val dataModel =
      """
        |type A {
        |  id: ID! @id
        |  bs: [B] @relation(name: "CustomLinkTable", link: TABLE)
        |}
        |
        |type B {
        |  id: Int! @id
        |  a: A @relation(name: "CustomLinkTable")
        |}
        |
        |
        |type CustomLinkTable @linkTable {
        |  # those fields are intentionally in reverse lexicographical order to test they are correctly detected
        |  myB: B
        |  myA: A
        |}
      """.stripMargin
    val result        = deploy(dataModel, ConnectorCapabilities(RelationLinkTableCapability, IntIdCapability))
    val relationTable = result.table_!("CustomLinkTable")
    relationTable.columns should have(size(2))
    relationTable.column("myId") should be(empty)
  }

  "migrating from a normal link table to a legacy link table should error" in {
    val initialDataModel =
      """
        |type A {
        |  id: ID! @id
        |  bs: [B] @relation(name: "CustomLinkTable", link: TABLE)
        |}
        |
        |type B {
        |  id: Int! @id
        |  a: A @relation(name: "CustomLinkTable")
        |}
        |
        |
        |type CustomLinkTable @linkTable {
        |  myB: B
        |  myA: A
        |}
      """.stripMargin

    val initialResult        = deploy(initialDataModel, ConnectorCapabilities(RelationLinkTableCapability, IntIdCapability))
    val initialRelationTable = initialResult.table_!("CustomLinkTable")
    initialRelationTable.columns should have(size(2))

    val dataModel =
      """
        |type A {
        |  id: ID! @id
        |  bs: [B] @relation(name: "CustomLinkTable", link: TABLE)
        |}
        |
        |type B {
        |  id: Int! @id
        |  a: A @relation(name: "CustomLinkTable")
        |}
        |
        |
        |type CustomLinkTable @linkTable {
        |  # those fields are intentionally in reverse lexicographical order to test they are correctly detected
        |  myId: ID! @id
        |  myB: B
        |  myA: A
        |}
      """.stripMargin

    val errors = deployThatMustError(dataModel, ConnectorCapabilities(RelationLinkTableCapability, IntIdCapability))
    errors should have(size(1))
    val error = errors.head
    error.`type` should be("CustomLinkTable")
    error.field should be(Some("myId"))
    error.description should be("Adding an id field to an existing link table is forbidden.")

    val result        = inspect
    val relationTable = result.table_!("CustomLinkTable")
    relationTable.columns should have(size(2))
    relationTable.column("myId") should be(empty)
  }

  "switching models in a link table must work" in {
    val capas = ConnectorCapabilities(RelationLinkTableCapability, IntIdCapability)
    val initialDataModel =
      """
        |type A {
        |  id: ID! @id
        |  bs: [B] @relation(name: "CustomLinkTable", link: TABLE)
        |}
        |
        |type B {
        |  id: Int! @id
        |  a: A @relation(name: "CustomLinkTable")
        |}
        |
        |type C {
        |  id: ID! @id
        |}
        |
        |type CustomLinkTable @linkTable {
        |  one: A
        |  two: B
        |}
      """.stripMargin
    val initialResult = deploy(initialDataModel, capas)

    {
      val relationTable = initialResult.table_!("CustomLinkTable")
      val oneColumn     = relationTable.column_!("one")
      oneColumn.typeIdentifier should be(TI.String)
      oneColumn.foreignKey should be(Some(ForeignKey("A", "id")))
      val twoColumn = relationTable.column_!("two")
      twoColumn.typeIdentifier should be(TI.Int)
      twoColumn.foreignKey should be(Some(ForeignKey("B", "id")))
    }

    val dataModel =
      """
        |type A {
        |  id: ID! @id
        |  cs: [C] @relation(name: "CustomLinkTable", link: TABLE)
        |}
        |
        |type B {
        |  id: Int! @id
        |}
        |
        |type C {
        |  id: ID! @id
        |}
        |
        |type CustomLinkTable @linkTable {
        |  one: A
        |  two: C
        |}
      """.stripMargin

    {
      val result        = deploy(dataModel, capas)
      val relationTable = result.table_!("CustomLinkTable")
      val oneColumn     = relationTable.column_!("one")
      oneColumn.typeIdentifier should be(TI.String)
      oneColumn.foreignKey should be(Some(ForeignKey("A", "id")))
      val twoColumn = relationTable.column_!("two")
      twoColumn.typeIdentifier should be(TI.String)
      twoColumn.foreignKey should be(Some(ForeignKey("C", "id")))
    }
  }

  "removing an explicit link table must work" in {
    val capas = ConnectorCapabilities(RelationLinkTableCapability)
    val initialDataModel =
      """
        |type A {
        |  id: ID! @id
        |  bs: [B] @relation(name: "CustomLinkTable", link: TABLE)
        |}
        |
        |type B {
        |  id: ID! @id
        |  a: A @relation(name: "CustomLinkTable")
        |}
        |
        |type CustomLinkTable @linkTable {
        |  myA: A
        |  myB: B
        |}
      """.stripMargin

    val initialResult = deploy(initialDataModel, capas)
    initialResult.table("CustomLinkTable").isDefined should be(true)

    val dataModel =
      """
        |type A {
        |  id: ID! @id
        |  bs: [B] @relation(link: TABLE)
        |}
        |
        |type B {
        |  id: ID! @id
        |  a: A
        |}
      """.stripMargin
    val result = deploy(dataModel, capas)
    result.table("CustomLinkTable").isDefined should be(false)
    val relationTable = result.table_!("AToB")
    relationTable.columns should have(size(2))
    val aColumn = relationTable.column_!("A")
    aColumn.typeIdentifier should be(TI.String)
    aColumn.foreignKey should be(Some(ForeignKey("A", "id")))
    val bColumn = relationTable.column_!("B")
    bColumn.typeIdentifier should be(TI.String)
    bColumn.foreignKey should be(Some(ForeignKey("B", "id")))
  }

  "adding an inline relation should result in a foreign key in the model table" in {
    val dataModel =
      """
        |type A {
        |  id: ID! @id
        |  b: B @relation(link: INLINE)
        |}
        |
        |type B {
        |  id: ID! @id
        |}
      """.stripMargin

    val result = deploy(dataModel)

    val bColumn = result.table_!("A").column_!("b")
    bColumn.foreignKey should equal(Some(ForeignKey("B", "id")))
    bColumn.typeIdentifier should be(TI.String)
  }

  "specifying the db name of an inline relation field must work" in {
    val dataModel =
      """
        |type A {
        |  id: ID! @id
        |  b: B @relation(link: INLINE) @db(name: "b_column")
        |}
        |
        |type B {
        |  id: ID! @id
        |}
      """.stripMargin

    val result  = deploy(dataModel)
    val bColumn = result.table_!("A").column_!("b_column")
    bColumn.foreignKey should equal(Some(ForeignKey("B", "id")))
  }

  "adding an inline relation to an model that has as id field of an exotic type should work" in {
    val dataModel =
      """
        |type A {
        |  id: ID! @id
        |  b: B @relation(link: INLINE)
        |  c: C @relation(link: INLINE)
        |}
        |
        |type B {
        |  id: Int! @id
        |}
        |
        |type C {
        |  id: UUID! @id
        |}
      """.stripMargin

    val result = deploy(dataModel, ConnectorCapabilities(IntIdCapability, UuidIdCapability))

    val bColumn = result.table_!("A").column_!("b")
    bColumn.foreignKey should equal(Some(ForeignKey("B", "id")))
    bColumn.typeIdentifier should be(TI.Int)

    val cColumn = result.table_!("A").column_!("c")
    cColumn.foreignKey should equal(Some(ForeignKey("C", "id")))
    if (deployConnector.capabilities.has(UuidIdCapability)) {
      cColumn.typeIdentifier should be(TI.UUID)
    } else {
      // on MySQL this maps to a String
      cColumn.typeIdentifier should be(TI.String)
    }
  }

  "removing an inline relation link should work" in {
    val initialDataModel =
      """
        |type A {
        |  id: ID! @id
        |  b: B @relation(link: INLINE)
        |}
        |
        |type B {
        |  id: ID! @id
        |}
      """.stripMargin

    val initialResult = deploy(initialDataModel)
    initialResult.table_!("A").column("b").isDefined should be(true)

    val newDataModel =
      """
        |type A {
        |  id: ID! @id
        |}
        |
        |type B {
        |  id: ID! @id
        |}
      """.stripMargin
    val result = deploy(newDataModel)
    result.table_!("A").column("b").isDefined should be(false)
  }

  "moving an inline relation link to the other side should work" in {
    val initialDataModel =
      """
        |type A {
        |  id: ID! @id
        |  b: B @relation(link: INLINE)
        |}
        |
        |type B {
        |  id: ID! @id
        |}
      """.stripMargin

    val initialResult = deploy(initialDataModel)
    initialResult.table_!("A").column("b").isDefined should be(true)

    val newDataModel =
      """
        |type A {
        |  id: ID! @id
        |}
        |
        |type B {
        |  id: ID! @id
        |  a: A @relation(link: INLINE)
        |}
      """.stripMargin
    val result = deploy(newDataModel)
    result.table_!("A").column("b").isDefined should be(false)
    val aColumn = result.table_!("B").column_!("a")
    aColumn.foreignKey should be(Some(ForeignKey("A", "id")))
  }

  "converting an inline relation to a link table should work" in {
    val capas = ConnectorCapabilities(RelationLinkTableCapability)
    val initialDataModel =
      """
        |type A {
        |  id: ID! @id
        |  b: B @relation(link: INLINE)
        |}
        |
        |type B {
        |  id: ID! @id
        |}
      """.stripMargin

    val initialResult = deploy(initialDataModel, capas)
    initialResult.table_!("A").column("b").isDefined should be(true)

    val newDataModel =
      """
        |type A {
        |  id: ID! @id
        |  b: B @relation(link: TABLE)
        |}
        |
        |type B {
        |  id: ID! @id
        |  a: A
        |}
      """.stripMargin
    val result = deploy(newDataModel, capas)
    result.table_!("A").column("b").isDefined should be(false)
    result.table("AToB").isDefined should be(true)
  }

  "converting a link table to an inline relation should work" in {
    val capas = ConnectorCapabilities(RelationLinkTableCapability)
    val initialDataModel =
      """
        |type A {
        |  id: ID! @id
        |  b: B @relation(link: TABLE)
        |}
        |
        |type B {
        |  id: ID! @id
        |  a: A
        |}
      """.stripMargin

    {
      val result = deploy(initialDataModel, capas)
      result.table_!("A").column("b").isDefined should be(false)
      result.table("AToB").isDefined should be(true)
    }

    val newDataModel =
      """
        |type A {
        |  id: ID! @id
        |  b: B @relation(link: INLINE)
        |}
        |
        |type B {
        |  id: ID! @id
        |}
      """.stripMargin

    {
      val initialResult = deploy(newDataModel, capas)
      initialResult.table_!("A").column("b").isDefined should be(true)
    }
  }

  "adding an inline self relation should add the relation link in the right column" in {
    val dataModel =
      """
        |type A {
        |  id: ID! @id
        |  a1: A @relation(name: "Selfie")
        |  a2: A @relation(name: "Selfie", link: INLINE)
        |  b1: A @relation(name: "Selfie2", link: INLINE)
        |  b2: A @relation(name: "Selfie2")
        |}
      """.stripMargin
    // testing with 2 self relations to make sure choosing the column for the foreign key is not due to lexicographic order
    val result = deploy(dataModel)
    result.table_!("A").column_!("a2").foreignKey should equal(Some(ForeignKey("A", "id")))
    result.table_!("A").column_!("b1").foreignKey should equal(Some(ForeignKey("A", "id")))
  }

  "adding a unique constraint must work" in {
    val dataModel =
      """
        |type A {
        |  id: ID! @id
        |  field: String @unique
        |}
      """.stripMargin
    val result = deploy(dataModel)
    val index  = result.table_!("A").indexes.find(_.columns == Vector("field")).get
    index.columns should be(Vector("field"))
    index.unique should be(true)
  }

  "removing a unique constraint must work" in {
    val initialDataModel =
      """
        |type A {
        |  id: ID! @id
        |  field: String @unique
        |}
      """.stripMargin
    deploy(initialDataModel)

    val dataModel =
      """
        |type A {
        |  id: ID! @id
        |  field: String
        |}
      """.stripMargin
    val result = deploy(dataModel)
    val index  = result.table_!("A").indexes.find(_.columns == Vector("field"))
    index should be(empty)
  }

  "adding a custom sequence must work" in {
    val dataModel =
      """
        |type B {
        |  id: Int! @id(strategy: SEQUENCE) @sequence(name: "My_sequence_for_B" initialValue:101 allocationSize:100)
        |}
      """.stripMargin
    val result   = deploy(dataModel, ConnectorCapabilities(IntIdCapability, IdSequenceCapability))
    val sequence = result.table_!("B").column_!("id").sequence.get
    if (isPostgres) { // mysql does not support named sequences
      sequence.name should be("My_sequence_for_B")
    }
    sequence.current should be(101)
  }

  "an id field of type Int implies a sequence" in {
    val dataModel =
      """
        |type B {
        |  id: Int! @id(strategy: AUTO)
        |}
      """.stripMargin
    val result   = deploy(dataModel, ConnectorCapabilities(IntIdCapability, IdSequenceCapability))
    val sequence = result.table_!("B").column_!("id").sequence.get
    if (isPostgres) { // mysql does not support named sequences
      sequence.name should be("B_id_seq")
    }
    sequence.current should be(1)
  }

  def setup() = {
    val idAsString = testDependencies.projectIdEncoder.toEncodedString(name, stage)
    deployConnector.deleteProjectDatabase(idAsString).await()
    server.addProject(name, stage)
    deploy(initialDataModel, ConnectorCapabilities.empty)
    project = testDependencies.projectPersistence.load(serviceId).await.get
  }

<<<<<<< HEAD
  def deploy(dataModel: String, capabilities: ConnectorCapabilities = ConnectorCapabilities.empty): DatabaseSchema = {
=======
  def deployThatMustError(dataModel: String, capabilities: ConnectorCapabilities = ConnectorCapabilities.empty): Vector[DeployError] = {
    deployInternal(dataModel, capabilities) match {
      case MutationSuccess(result) =>
        if (result.errors.isEmpty) {
          sys.error(s"Deploy returned no errors which is unexpected.")
        } else {
          result.errors.toVector
        }
      case MutationError =>
        sys.error("Deploy returned an unexpected error")
    }
  }

  def deploy(dataModel: String, capabilities: ConnectorCapabilities = ConnectorCapabilities.empty): Tables = {
    deployInternal(dataModel, capabilities) match {
      case MutationSuccess(result) =>
        if (result.errors.nonEmpty) {
          sys.error(s"Deploy returned unexpected errors: ${result.errors}")
        } else {
          inspect
        }
      case MutationError =>
        sys.error("Deploy returned an unexpected error")
    }
  }

  private def deployInternal(
      dataModel: String,
      capabilities: ConnectorCapabilities = ConnectorCapabilities.empty
  ): MutationResult[DeployMutationPayload] = {
>>>>>>> e07f1122
    val input = DeployMutationInput(
      clientMutationId = None,
      name = name,
      stage = stage,
      types = dataModel,
      dryRun = None,
      force = Some(true),
      secrets = Vector.empty,
      functions = Vector.empty,
      noMigration = None
    )
    val refreshedProject = testDependencies.projectPersistence.load(project.id).await.get
    val mutation = DeployMutation(
      args = input,
      project = refreshedProject,
      schemaInferrer = SchemaInferrer(capabilities),
      migrationStepsInferrer = MigrationStepsInferrer(),
      schemaMapper = SchemaMapper,
      migrationPersistence = testDependencies.migrationPersistence,
      projectPersistence = testDependencies.projectPersistence,
      migrator = testDependencies.migrator,
      functionValidator = testDependencies.functionValidator,
      invalidationPublisher = testDependencies.invalidationPublisher,
      capabilities = capabilities,
      clientDbQueries = deployConnector.clientDBQueries(project),
      databaseIntrospectionInferrer = EmptyDatabaseIntrospectionInferrer,
      fieldRequirements = FieldRequirementsInterface.empty,
      isActive = true
    )

    mutation.execute.await
  }

  def inspect: DatabaseSchema = {
    deployConnector.testFacilities.inspector.inspect(serviceId).await()
  }
}<|MERGE_RESOLUTION|>--- conflicted
+++ resolved
@@ -927,9 +927,6 @@
     project = testDependencies.projectPersistence.load(serviceId).await.get
   }
 
-<<<<<<< HEAD
-  def deploy(dataModel: String, capabilities: ConnectorCapabilities = ConnectorCapabilities.empty): DatabaseSchema = {
-=======
   def deployThatMustError(dataModel: String, capabilities: ConnectorCapabilities = ConnectorCapabilities.empty): Vector[DeployError] = {
     deployInternal(dataModel, capabilities) match {
       case MutationSuccess(result) =>
@@ -943,7 +940,7 @@
     }
   }
 
-  def deploy(dataModel: String, capabilities: ConnectorCapabilities = ConnectorCapabilities.empty): Tables = {
+  def deploy(dataModel: String, capabilities: ConnectorCapabilities = ConnectorCapabilities.empty): DatabaseSchema = {
     deployInternal(dataModel, capabilities) match {
       case MutationSuccess(result) =>
         if (result.errors.nonEmpty) {
@@ -960,7 +957,6 @@
       dataModel: String,
       capabilities: ConnectorCapabilities = ConnectorCapabilities.empty
   ): MutationResult[DeployMutationPayload] = {
->>>>>>> e07f1122
     val input = DeployMutationInput(
       clientMutationId = None,
       name = name,
