--- conflicted
+++ resolved
@@ -2,12 +2,8 @@
 
 import com.prisma.api.ApiMetrics
 import com.prisma.api.connector._
-<<<<<<< HEAD
-import com.prisma.api.schema.APIErrors.RelationIsRequired
-=======
 import com.prisma.api.schema.APIErrors.{RelationIsRequired, UpdatingUniqueToNullAndThenNestingMutations}
 import com.prisma.gc_values.NullGCValue
->>>>>>> fc45b20a
 import com.prisma.shared.models.{Field, Model, Project, RelationField}
 import com.prisma.util.coolArgs._
 import cool.graph.cuid.Cuid.createCuid
@@ -46,10 +42,6 @@
     updateMutaction +: nested
   }
 
-<<<<<<< HEAD
-  //todo this does not support scalar lists at the moment
-=======
->>>>>>> fc45b20a
   def getMutactionsForUpdateMany(model: Model, whereFilter: Option[Filter], args: CoolArgs): Vector[DatabaseMutaction] = report {
     val (nonListArgs, listArgs) = args.getUpdateArgs(model)
     Vector(UpdateDataItems(project, model, whereFilter, nonListArgs, listArgs))
@@ -195,10 +187,6 @@
     }
   }
 
-<<<<<<< HEAD
-  // todo this still needs to implement execution of nested mutactions
-=======
->>>>>>> fc45b20a
   def getMutactionsForNestedUpsertMutation(nestedMutation: NestedMutations, path: Path, field: RelationField): Vector[DatabaseMutaction] = {
     nestedMutation.upserts.flatMap { upsert =>
       val extendedPath = extend(path, field, upsert)
