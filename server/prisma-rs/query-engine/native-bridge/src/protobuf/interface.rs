--- conflicted
+++ resolved
@@ -7,11 +7,7 @@
 use prisma_common::{config::WithMigrations, config::*, error::Error, PrismaResult};
 use prisma_models::prelude::*;
 use prost::Message;
-<<<<<<< HEAD
-use sqlite_connector::{SqlResolver, Sqlite, SqliteDatabaseMutactionExecutor};
-=======
 use sqlite_connector::{SqlResolver, Sqlite};
->>>>>>> 8fdebbb7
 use std::{error::Error as StdError, sync::Arc};
 
 pub struct ProtoBufInterface {
@@ -23,30 +19,19 @@
     pub fn new(config: &PrismaConfig) -> ProtoBufInterface {
         let (data_resolver, mutaction_executor) = match config.databases.get("default") {
             Some(PrismaDatabase::Explicit(ref config)) if config.connector == "sqlite-native" => {
-<<<<<<< HEAD
                 let sqlite = Arc::new(Sqlite::new(config.limit(), config.is_active().unwrap()).unwrap());
 
                 (
                     SqlResolver::new(sqlite.clone()),
-                    SqliteDatabaseMutactionExecutor { _sqlite: sqlite },
+                    sqlite,
                 )
-=======
-                let is_active = config.is_active().unwrap_or(true);
-                let sqlite = Arc::new(Sqlite::new(config.limit(), is_active).unwrap()); // FIXME: active handling
-
-                (SqlResolver::new(sqlite.clone()), sqlite)
->>>>>>> 8fdebbb7
             }
             _ => panic!("Database connector is not supported, use sqlite with a file for now!"),
         };
 
         ProtoBufInterface {
             data_resolver: Box::new(data_resolver),
-<<<<<<< HEAD
-            database_mutaction_executor: Box::new(mutaction_executor),
-=======
             database_mutaction_executor: mutaction_executor,
->>>>>>> 8fdebbb7
         }
     }
 
@@ -285,7 +270,7 @@
             let model = project.schema().find_model(&input.model_name).unwrap();
             let mutaction = convert_mutaction(input, model);
 
-            let mut results = self.database_mutaction_executor.execute(mutaction)?;
+            let mut results = self.database_mutaction_executor.execute("".to_string(), mutaction)?;
             let result = results.results.pop().expect("no mutaction results returned");
 
             let response = RpcResponse::ok_mutaction(convert_mutaction_result(result));
@@ -329,7 +314,7 @@
     let create_node = CreateNode {
         model: model,
         non_list_args: convert_prisma_args(m.non_list_args),
-        list_args: convert_prisma_args(m.list_args),
+        list_args: vec![], // todo: convert it
         nested_mutactions: empty_nested_mutactions(),
     };
     TopLevelDatabaseMutaction::CreateNode(create_node)
