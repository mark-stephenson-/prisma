--- conflicted
+++ resolved
@@ -22,21 +22,12 @@
 
   def batchResolveScalarList(model: Model, listField: ScalarField, nodeIds: Vector[IdGCValue]): Future[Vector[ScalarListValues]]
 
-<<<<<<< HEAD
-  def resolveByRelationManyModels(fromField: RelationField,
-                                  fromNodeIds: Vector[IdGCValue],
-                                  args: Option[QueryArguments]): Future[Vector[ResolverResult[PrismaNodeWithParent]]]
-
-  def countByRelationManyModels(fromField: RelationField, fromNodeIds: Vector[IdGCValue], args: Option[QueryArguments]): Future[Vector[(IdGCValue, Int)]]
-
-=======
   def resolveByRelationManyModels(
       fromField: RelationField,
       fromNodeIds: Vector[IdGCValue],
       args: Option[QueryArguments]
   ): Future[Vector[ResolverResult[PrismaNodeWithParent]]]
 
->>>>>>> fc45b20a
   def loadListRowsForExport(model: Model, listField: ScalarField, args: Option[QueryArguments] = None): Future[ResolverResult[ScalarListValues]]
 
   def loadRelationRowsForExport(relationTableName: String, args: Option[QueryArguments] = None): Future[ResolverResult[RelationNode]]
