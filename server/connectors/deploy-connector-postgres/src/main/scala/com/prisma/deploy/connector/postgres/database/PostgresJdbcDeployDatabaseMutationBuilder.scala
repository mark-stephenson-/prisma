package com.prisma.deploy.connector.postgres.database

import com.prisma.connector.shared.jdbc.SlickDatabase
import com.prisma.deploy.connector.jdbc.database.{JdbcDeployDatabaseMutationBuilder, TypeMapper}
import com.prisma.gc_values.StringGCValue
import com.prisma.shared.models.FieldBehaviour.IdBehaviour
import com.prisma.shared.models.Manifestations.RelationTable
import com.prisma.shared.models.TypeIdentifier.ScalarTypeIdentifier
import com.prisma.shared.models.{Model, Project, Relation}
import com.prisma.utils.boolean.BooleanUtils
import org.jooq.impl.DSL
import slick.dbio.{DBIOAction => DatabaseAction}

import scala.concurrent.ExecutionContext

case class PostgresJdbcDeployDatabaseMutationBuilder(
    slickDatabase: SlickDatabase,
    typeMapper: TypeMapper
)(implicit val ec: ExecutionContext)
    extends JdbcDeployDatabaseMutationBuilder
    with BooleanUtils {

  import slickDatabase.profile.api._

  override def createSchema(projectId: String): DBIO[_] = {
    sqlu"CREATE SCHEMA #${qualify(projectId)}"
  }

  override def truncateProjectTables(project: Project): DBIO[_] = {
    val listTableNames: List[String] = project.models.flatMap { model =>
      model.fields.collect { case field if field.isScalar && field.isList => s"${model.dbName}_${field.dbName}" }
    }

    val tables = Vector("_RelayId") ++ project.models.map(_.dbName) ++ project.relations.map(_.relationTableName) ++ listTableNames
    val queries = tables.map(tableName => {
      changeDatabaseQueryToDBIO(sql.truncate(DSL.name(project.id, tableName)).cascade())()
    })

    DBIO.seq(queries: _*)
  }

  def deleteProjectDatabase(projectId: String) = {
    val query = sql.dropSchemaIfExists(projectId).cascade()
    changeDatabaseQueryToDBIO(query)()
  }

  override def createModelTable(projectId: String, model: Model): DBIO[_] = {
    val idField = model.idField_!
    val sequence = idField.behaviour.flatMap {
      case IdBehaviour(_, seq) => seq
      case _                   => None
    }

    val idFieldSQL = sequence match {
      case Some(seq) =>
        typeMapper.rawSQLFromParts(
          name = idField.dbName,
          isRequired = idField.isRequired,
          isList = false,
          typeIdentifier = idField.typeIdentifier,
          defaultValue = Some(StringGCValue(s"""nextval('"$projectId"."${seq.name}"'::regclass)"""))
        )
      case None =>
        typeMapper.rawSQLForField(idField)
    }

    val createSequenceIfRequired = sequence match {
      case Some(sequence) =>
        sqlu"""
              CREATE SEQUENCE "#$projectId"."#${sequence.name}" START #${sequence.initialValue}
            """
      case _ =>
        DBIO.successful(())
    }

    val createTable = sqlu"""
         CREATE TABLE #${qualify(projectId, model.dbName)} (
            #$idFieldSQL,
            PRIMARY KEY (#${qualify(idField.dbName)})
         )
      """

    DBIO.seq(createSequenceIfRequired, createTable)
  }

  override def renameTable(projectId: String, oldTableName: String, newTableName: String) = {
    if (oldTableName != newTableName) {
      sqlu"""ALTER TABLE #${qualify(projectId, oldTableName)} RENAME TO #${qualify(newTableName)}"""
    } else {
      DatabaseAction.successful(())
    }
  }

  override def createScalarListTable(projectId: String, model: Model, fieldName: String, typeIdentifier: ScalarTypeIdentifier): DBIO[_] = {
    val sqlType = typeMapper.rawSqlTypeForScalarTypeIdentifier(isList = false, typeIdentifier)

    sqlu"""
           CREATE TABLE #${qualify(projectId, s"${model.dbName}_$fieldName")} (
              "nodeId" VARCHAR (25) NOT NULL REFERENCES #${qualify(projectId, model.dbName)} (#${qualify(model.dbNameOfIdField_!)}),
              "position" INT NOT NULL,
              "value" #$sqlType NOT NULL,
              PRIMARY KEY ("nodeId", "position")
           )
      """
  }

  override def createRelationTable(
      projectId: String,
      relation: Relation
  ): DBIO[_] = {
    val relationTableName                   = relation.relationTableName
    val modelA                              = relation.modelA
    val modelB                              = relation.modelB
    val modelAColumn                        = relation.modelAColumn
    val modelBColumn                        = relation.modelBColumn
    val aColSql                             = typeMapper.rawSQLFromParts(modelAColumn, isRequired = true, isList = false, modelA.idField_!.typeIdentifier)
    val bColSql                             = typeMapper.rawSQLFromParts(modelBColumn, isRequired = true, isList = false, modelB.idField_!.typeIdentifier)
    def legacyTableCreate(idColumn: String) = sqlu"""
                        CREATE TABLE #${qualify(projectId, relationTableName)} (
                            "#$idColumn" CHAR(25) NOT NULL,
                            PRIMARY KEY ("#$idColumn"),
                            #$aColSql,
                            #$bColSql,
                            FOREIGN KEY ("#$modelAColumn") REFERENCES #${qualify(projectId, modelA.dbName)} (#${qualify(modelA.dbNameOfIdField_!)}) ON DELETE CASCADE,
                            FOREIGN KEY ("#$modelBColumn") REFERENCES #${qualify(projectId, modelB.dbName)} (#${qualify(modelA.dbNameOfIdField_!)}) ON DELETE CASCADE
                        );"""

    val modernTableCreate = sqlu"""
                        CREATE TABLE #${qualify(projectId, relationTableName)} (
                            #$aColSql,
                            #$bColSql,
                            FOREIGN KEY ("#$modelAColumn") REFERENCES #${qualify(projectId, modelA.dbName)} (#${qualify(modelA.dbNameOfIdField_!)}) ON DELETE CASCADE,
                            FOREIGN KEY ("#$modelBColumn") REFERENCES #${qualify(projectId, modelB.dbName)} (#${qualify(modelA.dbNameOfIdField_!)}) ON DELETE CASCADE
                        );"""

    val tableCreate = relation.manifestation match {
      case None                                         => legacyTableCreate("id")
      case Some(RelationTable(_, _, _, Some(idColumn))) => legacyTableCreate(idColumn)
      case _                                            => modernTableCreate
    }

    // we do not create an index on A because queries for the A column can be satisfied with the combined index as well
    val indexCreate =
      sqlu"""CREATE UNIQUE INDEX "#${relationTableName}_AB_unique" on #${qualify(projectId, relationTableName)} ("#$modelAColumn" ASC, "#$modelBColumn" ASC)"""
    val indexB = sqlu"""CREATE INDEX #${qualify(s"${relationTableName}_B")} on #${qualify(projectId, relationTableName)} ("#$modelBColumn" ASC)"""

    DatabaseAction.seq(tableCreate, indexCreate, indexB)
  }

  override def updateRelationTable(projectId: String, previousRelation: Relation, nextRelation: Relation) = {
<<<<<<< HEAD
    val renameModelAColumn   = renameColumn(projectId, previousRelation.relationTableName, previousRelation.modelAColumn, nextRelation.modelAColumn)
    val renameModelBColumn   = renameColumn(projectId, previousRelation.relationTableName, previousRelation.modelBColumn, nextRelation.modelBColumn)
    val renameTableStatement = renameTable(projectId, previousRelation.relationTableName, nextRelation.relationTableName)

    DBIO.sequence(Vector(renameModelAColumn, renameModelBColumn, renameTableStatement))
=======
    val addOrRemoveIdColumn = (previousRelation.idColumn, nextRelation.idColumn) match {
      case (Some(idColumn), None) => deleteColumn(projectId, previousRelation.relationTableName, idColumn)
      case (None, Some(idColumn)) =>
        // We are not adding a primary key column because we don't need it actually. Because of the default this column will also work if the insert does not contain the id column.
        sqlu"""ALTER TABLE #${qualify(projectId, previousRelation.relationTableName)}
               ADD COLUMN "#$idColumn" varchar(40) default null"""
      case _ => DBIO.successful(())
    }

    val renameModelAColumn = (previousRelation.modelAColumn != nextRelation.modelAColumn).toOption(
      sqlu"""ALTER TABLE #${qualify(projectId, previousRelation.relationTableName)}
             RENAME COLUMN #${qualify(previousRelation.modelAColumn)} TO #${qualify(nextRelation.modelAColumn)}"""
    )
    val renameModelBColumn = (previousRelation.modelBColumn != nextRelation.modelBColumn).toOption(
      sqlu"""ALTER TABLE #${qualify(projectId, previousRelation.relationTableName)}
             RENAME COLUMN #${qualify(previousRelation.modelBColumn)} TO #${qualify(nextRelation.modelBColumn)}"""
    )
    val renameTable = (previousRelation.relationTableName != nextRelation.relationTableName).toOption(
      sqlu"""ALTER TABLE #${qualify(projectId, previousRelation.relationTableName)}
             RENAME TO #${qualify(nextRelation.relationTableName)}"""
    )
    val all = Vector(addOrRemoveIdColumn) ++ renameModelAColumn ++ renameModelBColumn ++ renameTable
    DBIO.sequence(all.toVector)
>>>>>>> 1fc31486
  }

  override def createRelationColumn(projectId: String, model: Model, references: Model, column: String): DBIO[_] = {
    val colSql = typeMapper.rawSQLFromParts(column, isRequired = false, isList = model.idField_!.isList, references.idField_!.typeIdentifier)

    sqlu"""ALTER TABLE #${qualify(projectId, model.dbName)} ADD COLUMN #$colSql
           REFERENCES #${qualify(projectId, references.dbName)} (#${qualify(references.dbNameOfIdField_!)}) ON DELETE SET NULL;"""
  }

  override def deleteRelationColumn(projectId: String, model: Model, references: Model, column: String): DBIO[_] = {
    deleteColumn(projectId, model.dbName, column)
  }

  override def createColumn(
      projectId: String,
      tableName: String,
      columnName: String,
      isRequired: Boolean,
      isUnique: Boolean,
      isList: Boolean,
      typeIdentifier: ScalarTypeIdentifier
  ): DBIO[_] = {
    val fieldSQL = typeMapper.rawSQLFromParts(columnName, isRequired, isList, typeIdentifier)
    val uniqueAction = isUnique match {
      case true  => addUniqueConstraint(projectId, tableName, columnName, typeIdentifier)
      case false => DatabaseAction.successful(())
    }

    val addColumn = sqlu"""ALTER TABLE #${qualify(projectId, tableName)} ADD COLUMN #$fieldSQL"""
    DatabaseAction.seq(addColumn, uniqueAction)
  }

  override def updateScalarListType(projectId: String, modelName: String, fieldName: String, typeIdentifier: ScalarTypeIdentifier) = {
    val sqlType = typeMapper.rawSqlTypeForScalarTypeIdentifier(isList = false, typeIdentifier)
    sqlu"""ALTER TABLE #${qualify(projectId, s"${modelName}_$fieldName")} DROP INDEX "value",
           CHANGE COLUMN "value" "value" #$sqlType,
           ADD INDEX "value" ("value" ASC)"""
  }

  override def updateColumn(projectId: String,
                            tableName: String,
                            oldColumnName: String,
                            newColumnName: String,
                            newIsRequired: Boolean,
                            newIsList: Boolean,
                            newTypeIdentifier: ScalarTypeIdentifier): DBIO[_] = {
    val nulls             = if (newIsRequired) { "SET NOT NULL" } else { "DROP NOT NULL" }
    val sqlType           = typeMapper.rawSqlTypeForScalarTypeIdentifier(newIsList, newTypeIdentifier)
    val renameIfNecessary = renameColumn(projectId, tableName, oldColumnName, newColumnName)

    DatabaseAction.seq(
      sqlu"""ALTER TABLE #${qualify(projectId, tableName)} ALTER COLUMN #${qualify(oldColumnName)} TYPE #$sqlType""",
      sqlu"""ALTER TABLE #${qualify(projectId, tableName)} ALTER COLUMN #${qualify(oldColumnName)} #$nulls""",
      renameIfNecessary
    )
  }

  override def addUniqueConstraint(projectId: String, tableName: String, columnName: String, typeIdentifier: ScalarTypeIdentifier): DBIO[_] = {
    sqlu"""CREATE UNIQUE INDEX #${qualify(s"$projectId.$tableName.$columnName._UNIQUE")} ON #${qualify(projectId, tableName)}(#${qualify(columnName)} ASC);"""
  }

  override def removeIndex(projectId: String, tableName: String, indexName: String): DBIO[_] = {
    sqlu"""DROP INDEX #${qualify(projectId, indexName)}"""
  }

  private def renameColumn(projectId: String, tableName: String, oldColumnName: String, newColumnName: String) = {
    if (oldColumnName != newColumnName) {
      sqlu"""ALTER TABLE #${qualify(projectId, tableName)} RENAME COLUMN #${qualify(oldColumnName)} TO #${qualify(newColumnName)}"""
    } else {
      DatabaseAction.successful(())
    }
  }

}<|MERGE_RESOLUTION|>--- conflicted
+++ resolved
@@ -148,13 +148,6 @@
   }
 
   override def updateRelationTable(projectId: String, previousRelation: Relation, nextRelation: Relation) = {
-<<<<<<< HEAD
-    val renameModelAColumn   = renameColumn(projectId, previousRelation.relationTableName, previousRelation.modelAColumn, nextRelation.modelAColumn)
-    val renameModelBColumn   = renameColumn(projectId, previousRelation.relationTableName, previousRelation.modelBColumn, nextRelation.modelBColumn)
-    val renameTableStatement = renameTable(projectId, previousRelation.relationTableName, nextRelation.relationTableName)
-
-    DBIO.sequence(Vector(renameModelAColumn, renameModelBColumn, renameTableStatement))
-=======
     val addOrRemoveIdColumn = (previousRelation.idColumn, nextRelation.idColumn) match {
       case (Some(idColumn), None) => deleteColumn(projectId, previousRelation.relationTableName, idColumn)
       case (None, Some(idColumn)) =>
@@ -164,21 +157,12 @@
       case _ => DBIO.successful(())
     }
 
-    val renameModelAColumn = (previousRelation.modelAColumn != nextRelation.modelAColumn).toOption(
-      sqlu"""ALTER TABLE #${qualify(projectId, previousRelation.relationTableName)}
-             RENAME COLUMN #${qualify(previousRelation.modelAColumn)} TO #${qualify(nextRelation.modelAColumn)}"""
-    )
-    val renameModelBColumn = (previousRelation.modelBColumn != nextRelation.modelBColumn).toOption(
-      sqlu"""ALTER TABLE #${qualify(projectId, previousRelation.relationTableName)}
-             RENAME COLUMN #${qualify(previousRelation.modelBColumn)} TO #${qualify(nextRelation.modelBColumn)}"""
-    )
-    val renameTable = (previousRelation.relationTableName != nextRelation.relationTableName).toOption(
-      sqlu"""ALTER TABLE #${qualify(projectId, previousRelation.relationTableName)}
-             RENAME TO #${qualify(nextRelation.relationTableName)}"""
-    )
-    val all = Vector(addOrRemoveIdColumn) ++ renameModelAColumn ++ renameModelBColumn ++ renameTable
-    DBIO.sequence(all.toVector)
->>>>>>> 1fc31486
+    val renameModelAColumn   = renameColumn(projectId, previousRelation.relationTableName, previousRelation.modelAColumn, nextRelation.modelAColumn)
+    val renameModelBColumn   = renameColumn(projectId, previousRelation.relationTableName, previousRelation.modelBColumn, nextRelation.modelBColumn)
+    val renameTableStatement = renameTable(projectId, previousRelation.relationTableName, nextRelation.relationTableName)
+
+    val all = Vector(addOrRemoveIdColumn, renameModelAColumn, renameModelBColumn, renameTableStatement)
+    DBIO.sequence(all)
   }
 
   override def createRelationColumn(projectId: String, model: Model, references: Model, column: String): DBIO[_] = {
