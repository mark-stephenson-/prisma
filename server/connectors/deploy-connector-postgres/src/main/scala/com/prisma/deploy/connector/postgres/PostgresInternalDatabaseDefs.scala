package com.prisma.deploy.connector.postgres

import java.sql.Driver

import com.prisma.config.DatabaseConfig
import com.prisma.connector.shared.jdbc.{Databases, SlickDatabase}
import com.typesafe.config.{Config, ConfigFactory}
import slick.jdbc.PostgresProfile

case class PostgresInternalDatabaseDefs(dbConfig: DatabaseConfig, driver: Driver) {
  import slick.jdbc.PostgresProfile.api._

  // Only used during setup - this is the default PSQL db, which is only used for administrative commands
  lazy val setupDatabase = getDatabase("postgres", "public")

  // Used during runtime & setup
  lazy val dbName               = dbConfig.database.getOrElse("prisma")
  lazy val managementSchemaName = dbConfig.managementSchema.getOrElse("management")
  lazy val managementDatabase   = getDatabase(dbName, managementSchemaName)

<<<<<<< HEAD
  def getDatabase(dbToUse: String, schemaToUse: String): PostgresProfile.backend.Database = {
    val config = typeSafeConfigFromDatabaseConfig(dbToUse, schemaToUse, dbConfig)
    Database.forConfig("database", config, driver)
=======
  private lazy val dbDriver = new org.postgresql.Driver

  def getDatabase(dbToUse: String, schemaToUse: String): Databases = {
    val config        = typeSafeConfigFromDatabaseConfig(dbToUse, schemaToUse, dbConfig)
    val masterDb      = Database.forConfig("database", config, driver = dbDriver)
    val slickDatabase = SlickDatabase(PostgresProfile, masterDb)

    Databases(primary = slickDatabase, replica = slickDatabase)
>>>>>>> 5eca6145
  }

  def typeSafeConfigFromDatabaseConfig(database: String, schema: String, dbConfig: DatabaseConfig): Config = {
    val pooled = if (dbConfig.pooled) "" else "connectionPool = disabled"

    ConfigFactory
      .parseString(s"""
        |database {
        |  dataSourceClass = "slick.jdbc.DriverDataSource"
        |  properties {
        |    url = "jdbc:postgresql://${dbConfig.host}:${dbConfig.port}/$database?currentSchema=$schema&ssl=${dbConfig.ssl}&sslfactory=org.postgresql.ssl.NonValidatingFactory"
        |    user = "${dbConfig.user}"
        |    password = "${dbConfig.password.getOrElse("")}"
        |  }
        |  numThreads = 1
        |  connectionTimeout = 5000
        |  $pooled
        |}
      """.stripMargin)
      .resolve
  }

}<|MERGE_RESOLUTION|>--- conflicted
+++ resolved
@@ -18,20 +18,12 @@
   lazy val managementSchemaName = dbConfig.managementSchema.getOrElse("management")
   lazy val managementDatabase   = getDatabase(dbName, managementSchemaName)
 
-<<<<<<< HEAD
-  def getDatabase(dbToUse: String, schemaToUse: String): PostgresProfile.backend.Database = {
-    val config = typeSafeConfigFromDatabaseConfig(dbToUse, schemaToUse, dbConfig)
-    Database.forConfig("database", config, driver)
-=======
-  private lazy val dbDriver = new org.postgresql.Driver
-
   def getDatabase(dbToUse: String, schemaToUse: String): Databases = {
     val config        = typeSafeConfigFromDatabaseConfig(dbToUse, schemaToUse, dbConfig)
-    val masterDb      = Database.forConfig("database", config, driver = dbDriver)
+    val masterDb      = Database.forConfig("database", config, driver)
     val slickDatabase = SlickDatabase(PostgresProfile, masterDb)
 
     Databases(primary = slickDatabase, replica = slickDatabase)
->>>>>>> 5eca6145
   }
 
   def typeSafeConfigFromDatabaseConfig(database: String, schema: String, dbConfig: DatabaseConfig): Config = {
