--- conflicted
+++ resolved
@@ -227,10 +227,7 @@
             s"Failure inserting into listTable ${field.model.dbName}_${field.dbName} for the id ${failedId.value} for value ${failedValue.value}. Cause: ${removeConnectionInfoFromCause(e.getCause)}"
           }
           .toVector
-<<<<<<< HEAD
-
-=======
->>>>>>> 71be5b3e
+
       case e: Exception =>
         Vector(e.getMessage)
     }
