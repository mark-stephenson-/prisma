--- conflicted
+++ resolved
@@ -17,18 +17,10 @@
       case true  => DBIO.seq(interpreters.map(_.action): _*).transactionally
       case false => DBIO.seq(interpreters.map(_.action): _*)
     }
+
     clientDb
-<<<<<<< HEAD
-      .run(singleAction)
+      .run(singleAction.withTransactionIsolation(TransactionIsolation.ReadCommitted))
       .recover { case error => throw combinedErrorMapper.lift(error).getOrElse(error) }
-=======
-      .run(singleAction.withTransactionIsolation(TransactionIsolation.ReadCommitted))
-      .recover {
-        case error =>
-          val mappedError = combinedErrorMapper.lift(error).getOrElse(error)
-          throw mappedError
-      }
->>>>>>> 41aeca78
       .map(_ => ())
   }
 
