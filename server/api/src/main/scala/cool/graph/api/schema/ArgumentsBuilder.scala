--- conflicted
+++ resolved
@@ -17,8 +17,23 @@
 
   def getSangriaArgumentsForUpdate(model: Model): Option[List[Argument[Any]]] = {
     val inputObjectType = inputTypesBuilder.inputObjectTypeForUpdate(model)
-<<<<<<< HEAD
-    List(Argument[Any]("data", inputObjectType), whereUniqueArgument(model))
+    whereUniqueArgument(model).map { whereArg =>
+      List(Argument[Any]("data", inputObjectType), whereArg)
+    }
+  }
+
+  def getSangriaArgumentsForUpsert(model: Model): Option[List[Argument[Any]]] = {
+    whereUniqueArgument(model).map { whereArg =>
+      List(
+        whereArg,
+        Argument[Any]("create", inputTypesBuilder.inputObjectTypeForCreate(model)),
+        Argument[Any]("update", inputTypesBuilder.inputObjectTypeForUpdate(model))
+      )
+    }
+  }
+
+  def getSangriaArgumentsForDelete(model: Model): Option[List[Argument[Any]]] = {
+    whereUniqueArgument(model).map(List(_))
   }
 
   def getSangriaArgumentsForUpdateMultiple(model: Model): List[Argument[Any]] = {
@@ -29,42 +44,10 @@
     )
   }
 
-  def getSangriaArgumentsForUpsert(model: Model): List[Argument[Any]] = {
-    List(
-      whereUniqueArgument(model),
-      Argument[Any]("create", inputTypesBuilder.inputObjectTypeForCreate(model)),
-      Argument[Any]("update", inputTypesBuilder.inputObjectTypeForUpdate(model))
-    )
+  def whereArgument(model: Model) = Argument[Any](name = "where", argumentType = inputTypesBuilder.inputObjectTypeForWhere(model))
+
+  def whereUniqueArgument(model: Model): Option[Argument[Any]] = {
+    inputTypesBuilder.inputObjectTypeForWhereUnique(model).map(inputType => Argument[Any](name = "where", argumentType = inputType))
   }
 
-  def getSangriaArgumentsForDelete(model: Model): List[Argument[Any]] = {
-    List(whereUniqueArgument(model))
-  }
-
-  def whereUniqueArgument(model: Model) = Argument[Any](name = "where", argumentType = inputTypesBuilder.inputObjectTypeForWhereUnique(model))
-
-  def whereArgument(model: Model) = Argument[Any](name = "where", argumentType = inputTypesBuilder.inputObjectTypeForWhere(model))
-=======
-    whereArgument(model).map { whereArg =>
-      List(Argument[Any]("data", inputObjectType), whereArg)
-    }
-  }
-
-  def getSangriaArgumentsForUpsert(model: Model): Option[List[Argument[Any]]] = {
-    whereArgument(model).map { whereArg =>
-      List(
-        whereArg,
-        Argument[Any]("create", inputTypesBuilder.inputObjectTypeForCreate(model)),
-        Argument[Any]("update", inputTypesBuilder.inputObjectTypeForUpdate(model))
-      )
-    }
-  }
-
-  def getSangriaArgumentsForDelete(model: Model): Option[List[Argument[Any]]] = {
-    whereArgument(model).map(List(_))
-  }
-
-  def whereArgument(model: Model): Option[Argument[Any]] =
-    inputTypesBuilder.inputObjectTypeForWhere(model).map(inputType => Argument[Any](name = "where", argumentType = inputType))
->>>>>>> f95854f8
 }