--- conflicted
+++ resolved
@@ -1,14 +1,8 @@
 {
   "name": "prisma-cli-engine",
-<<<<<<< HEAD
   "version": "1.0.3-2",
-=======
-  "version": "1.0.2",
->>>>>>> a0779075
   "main": "dist/index.js",
-  "files": [
-    "dist"
-  ],
+  "files": ["dist"],
   "typings": "dist/index.d.ts",
   "author": "Tim Suchanek <tim@graph.cool>",
   "license": "Apache-2.0",
@@ -35,12 +29,9 @@
     "lint": "tslint src/**/*.ts",
     "precommit": "lint-staged",
     "watch": "../../node_modules/.bin/watch -p 'src/**/*.*' -c 'yarn build'",
-    "prettier": "prettier --single-quote --no-semi --trailing-comma all --write '*.ts' 'src/**/*.ts'",
-<<<<<<< HEAD
+    "prettier":
+      "prettier --single-quote --no-semi --trailing-comma all --write '*.ts' 'src/**/*.ts'",
     "prepublishOnly": "yarn lint && yarn test && yarn build",
-=======
-    "prepublishOnly": "yarn link && yarn test && yarn build",
->>>>>>> a0779075
     "test": "npm run lint && jest"
   },
   "lint-staged": {
@@ -55,23 +46,13 @@
     ]
   },
   "jest": {
-    "moduleFileExtensions": [
-      "ts",
-      "tsx",
-      "js",
-      "jsx",
-      "json"
-    ],
+    "moduleFileExtensions": ["ts", "tsx", "js", "jsx", "json"],
     "rootDir": "./src",
     "transform": {
       "^.+\\.(ts|tsx)$": "../../../node_modules/ts-jest/preprocessor.js"
     },
-    "testMatch": [
-      "**/*.test.(ts|js)"
-    ],
-    "setupFiles": [
-      "../test/init.js"
-    ],
+    "testMatch": ["**/*.test.(ts|js)"],
+    "setupFiles": ["../test/init.js"],
     "globals": {
       "ts-jest": {
         "tsConfigFile": "./tsconfig.json"
@@ -119,11 +100,7 @@
     "memfs": "^2.5.3",
     "opn": "^5.1.0",
     "prisma-json-schema": "^0.0.1",
-<<<<<<< HEAD
-    "prisma-yml": "1.0.11-15",
-=======
     "prisma-yml": "1.0.13",
->>>>>>> a0779075
     "raven": "2.3.0",
     "replaceall": "^0.1.6",
     "rwlockfile": "^1.4.8",
